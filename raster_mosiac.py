import os
import glob
import logging
from collections import defaultdict
from osgeo import gdal, osr

# Setup logger
logging.basicConfig(level=logging.INFO, format="%(asctime)s [%(levelname)s] %(message)s")
logger = logging.getLogger(__name__)

def analyze_rasters(files):
    """Analyze rasters to determine projection and average resolution"""
    logger.info("Analyzing rasters to determine optimal mosaic parameters...")
    proj_counts = defaultdict(int)
    x_res_list = []
    y_res_list = []

    for f in files:
        ds = gdal.Open(f)
        if ds is None:
            logger.warning(f"Cannot open {f} for analysis")
            continue

        # Projection
        srs = osr.SpatialReference()
        srs.ImportFromWkt(ds.GetProjection())
        if srs.IsProjected():
            epsg = srs.GetAuthorityCode(None)
            proj_counts[epsg] += 1

        # Resolution
        gt = ds.GetGeoTransform()
        x_res_list.append(abs(gt[1]))
        y_res_list.append(abs(gt[5]))
        ds = None

    # Most common projection
    if not proj_counts:
        logger.warning("No projections found. Defaulting to EPSG:4326")
        target_epsg = "EPSG:4326"
    else:
        target_epsg = "EPSG:32647" # Use EPSG:32647 as default which is WGS84 UTM Zone 47 North (UTM Zone 47N) Coverage Thailand.

    # Average resolution - check if lists are empty to avoid ZeroDivisionError
    if not x_res_list or not y_res_list:
        logger.error("Could not determine average resolution from any input files.")
        return target_epsg, None, None # Indicate failure to calculate resolution
    avg_x_res = sum(x_res_list) / float(len(x_res_list)) # Use float for division
    avg_y_res = sum(y_res_list) / float(len(y_res_list)) # Use float for division

    logger.info(f"Target EPSG: {target_epsg}, Avg Res: {avg_x_res}, {avg_y_res}")
    return target_epsg, avg_x_res, avg_y_res

def build_overviews(filepath, overview_levels=[2, 4, 8, 16, 32], resampling_method='nearest'):
    """
    Builds raster pyramid overviews for a given GeoTIFF file.

    Args:
        filepath (str): Path to the GeoTIFF file.
        overview_levels (list): List of integers representing the downsampling factors
                                for each overview level. Default is [2, 4, 8, 16, 32].
        resampling_method (str): Resampling method to use for overview creation.
                                 Common options include 'average', 'nearest', 'cubic',
                                 'lanczos'. Default is 'average'.
    """
    logger.info(f"Building overviews for {filepath} using levels {overview_levels} with {resampling_method} resampling...")
    try:
        ds = gdal.Open(filepath, gdal.GA_Update)
        if ds is None:
            logger.error(f"Cannot open {filepath} to build overviews.")
            return

        # Build overviews
        ds.BuildOverviews(resampling_method, overview_levels)
        ds = None # Close the dataset to flush changes

        logger.info(f"Successfully built overviews for {filepath}")
    except Exception as e:
        logger.error(f"Failed to build overviews for {filepath}: {e}")

def main():
    # Configure input and output directories/paths
<<<<<<< HEAD
    root_dir = r'LANDSAT_9\202501'
    output_dir = r'Raster_Mosaic'

    final_output_path = os.path.join(output_dir, '202411_LANDSAT_9_Mosaic.tif')
=======
    root_dir = 'Raster_Resample'
    output_dir = 'Raster_Mosaic'

    final_output_path = os.path.join(output_dir, 'Raster_Mosaic.tif')
>>>>>>> 499a05a9

    os.makedirs(output_dir, exist_ok=True)

    # Find all raster files
    raster_files = glob.glob(os.path.join(root_dir, '*.tif')) + glob.glob(os.path.join(root_dir, '*.tiff'))
    logger.info(f"Found {len(raster_files)} raster files to process")

    # Analyze rasters
    target_epsg, x_res, y_res = analyze_rasters(raster_files)
    if x_res is None or y_res is None:
        logger.error("Failed to determine average resolution from input rasters. Cannot proceed.")
        # Attempt to clean up output directory if it was created and is empty
        if not os.listdir(output_dir): os.rmdir(output_dir)
        exit(1)

    # Reproject all rasters
    all_reprojected = []
    for i, raster_file in enumerate(raster_files):
        base_name = os.path.basename(raster_file)
        reprojected_path = os.path.join(output_dir, f"reproj_{i}_{base_name}")

        try:
            logger.info(f"Reprojecting {base_name} to {target_epsg} with resolution {x_res}, {y_res} and aligned pixels")
            warp_options = gdal.WarpOptions(
                            dstSRS=target_epsg,
                            xRes=x_res,
                            yRes=y_res,
                            targetAlignedPixels=True, # Align pixels
                            resampleAlg='near',
                            srcNodata=0, # Consider making this configurable or auto-detected if possible
                            dstNodata=0, # Consider making this configurable
                            outputType=gdal.GDT_UInt16,
                            creationOptions=['TILED=YES', 'COMPRESS=LZW', 'BIGTIFF=YES'],
                            # Adding error handling for GDAL internal errors
                            errorThreshold=0.0 # Default is 0.125, 0.0 means exact reprojection
                        )
            ds = gdal.Warp(
                reprojected_path,
                raster_file,
                options=warp_options
            )
            if ds is None: # Should not happen if an exception is raised, but good for robustness
                logger.error(f"gdal.Warp failed for {raster_file} and returned None, but did not raise an exception.")
            else:
                all_reprojected.append(reprojected_path)
            ds = None # Release dataset
        except Exception as e:
            logger.error(f"Failed to reproject {raster_file}: {e}")
            # Optionally, include traceback for detailed debugging:
            # import traceback
            # logger.error(f"Traceback: {traceback.format_exc()}")
            continue # Skip to the next file

    if not all_reprojected:
        logger.error("No rasters were successfully reprojected!")
        exit(1)

    # Build VRT
    vrt_path = os.path.join(output_dir, 'aligned_mosaic.vrt')
    logger.info("Building VRT from reprojected files...")
    vrt = gdal.BuildVRT(
        vrt_path,
        all_reprojected,
        options=gdal.BuildVRTOptions(
            resampleAlg='nearest',
            addAlpha=False,
            separate=False,
            srcNodata=0,
            VRTNodata=0
        )
    )
    if vrt is None:
        logger.error("Failed to build VRT")
        exit(1)
    vrt = None

    # Translate VRT to final GeoTIFF
    logger.info("Creating final mosaic...")
    gdal.Translate(
        final_output_path,
        vrt_path,
        options=gdal.TranslateOptions(
            format='GTiff',
            creationOptions=[
                'TILED=YES',
                'COMPRESS=LZW',
                'BIGTIFF=YES',
                'PREDICTOR=2'
            ]
        )
    )
    logger.info(f"Final mosaic saved to: {final_output_path}")

    # Build overviews for the final mosaic
    build_overviews(final_output_path)

    # Clean up
    if os.path.exists(final_output_path):
        logger.info("Cleaning up temporary files...")
        try:
            os.remove(vrt_path)
        except Exception as e:
            logger.warning(f"Failed to remove VRT: {e}")

        for file in all_reprojected:
            try:
                os.remove(file)
            except Exception as e:
                logger.warning(f"Failed to remove {file}: {e}")

    logger.info("Mosaic creation complete!")

if __name__ == "__main__":
    main()<|MERGE_RESOLUTION|>--- conflicted
+++ resolved
@@ -80,17 +80,22 @@
 
 def main():
     # Configure input and output directories/paths
-<<<<<<< HEAD
-    root_dir = r'LANDSAT_9\202501'
+    root_dir = r'LANDSAT_9\202411'
     output_dir = r'Raster_Mosaic'
 
-    final_output_path = os.path.join(output_dir, '202411_LANDSAT_9_Mosaic.tif')
-=======
-    root_dir = 'Raster_Resample'
-    output_dir = 'Raster_Mosaic'
-
-    final_output_path = os.path.join(output_dir, 'Raster_Mosaic.tif')
->>>>>>> 499a05a9
+    # Dynamically generate the output filename based on the root_dir
+    # Split the root_dir into components and reverse them to get the deepest part first
+    path_parts = os.path.normpath(root_dir).split(os.sep)
+    # Take the last two parts and join them with an underscore
+    if len(path_parts) >= 2:
+        folder_name_for_output = f"{path_parts[-1]}_{path_parts[-2]}"
+    elif len(path_parts) == 1:
+        folder_name_for_output = path_parts[-1]
+    else:
+        folder_name_for_output = "Mosaic" # Default if root_dir is empty or just drive letter
+
+    final_output_filename = f"{folder_name_for_output}_Mosaic.tif"
+    final_output_path = os.path.join(output_dir, final_output_filename)
 
     os.makedirs(output_dir, exist_ok=True)
 
